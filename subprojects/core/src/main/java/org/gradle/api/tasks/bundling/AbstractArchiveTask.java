--- conflicted
+++ resolved
@@ -67,8 +67,7 @@
         archiveClassifier = objectFactory.property(String.class).convention("");
 
         archiveName = objectFactory.property(String.class);
-<<<<<<< HEAD
-        archiveName.set(getProject().provider(() -> {
+        archiveName.convention(getProject().provider(() -> {
             // [baseName]-[appendix]-[version]-[classifier].[extension]
             String name = GUtil.elvis(archiveBaseName.getOrNull(), "");
             name += maybe(name, archiveAppendix.getOrNull());
@@ -78,35 +77,15 @@
             String extension = archiveExtension.getOrNull();
             name += GUtil.isTrue(extension) ? "." + extension : "";
             return name;
-=======
-        archiveName.convention(getProject().provider(new Callable<String>() {
-            @Override
-            public String call() throws Exception {
-                // [baseName]-[appendix]-[version]-[classifier].[extension]
-                String name = GUtil.elvis(archiveBaseName.getOrNull(), "");
-                name += maybe(name, archiveAppendix.getOrNull());
-                name += maybe(name, archiveVersion.getOrNull());
-                name += maybe(name, archiveClassifier.getOrNull());
-
-                String extension = archiveExtension.getOrNull();
-                name += GUtil.isTrue(extension) ? "." + extension : "";
-                return name;
-            }
->>>>>>> c34f9c4f
         }));
 
         archiveFile = objectFactory.fileProperty();
         archiveFile.convention(archiveDestinationDirectory.file(archiveName));
 
-<<<<<<< HEAD
-        archivePreserveFileTimestamps = objectFactory.property(Boolean.class).value(true);
-        archiveReproducibleFileOrder = objectFactory.property(Boolean.class).value(false);
-
-        getRootSpec().setDuplicatesStrategy(DuplicatesStrategy.FAIL);
-=======
         archivePreserveFileTimestamps = objectFactory.property(Boolean.class).convention(true);
         archiveReproducibleFileOrder = objectFactory.property(Boolean.class).convention(false);
->>>>>>> c34f9c4f
+
+        getRootSpec().setDuplicatesStrategy(DuplicatesStrategy.FAIL);
     }
 
     private static String maybe(@Nullable String prefix, @Nullable String value) {
